--- conflicted
+++ resolved
@@ -1,15 +1,7 @@
-"""
-DS Application Server
-"""
-
-from .base import Application, ApplicationServer
-
-<<<<<<< HEAD
-del (base)
-del (enumerators)
-
-__version__ = "0.0.0"
-
-=======
-__version__ = "0.0.2"
->>>>>>> 3c4bc497
+"""
+DS Application Server
+"""
+
+from .base import Application, ApplicationServer
+
+__version__ = "0.0.2"