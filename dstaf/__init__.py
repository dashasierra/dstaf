"""
DS Application Server
"""

from .base import Application, ApplicationServer

<<<<<<< HEAD
__version__ = "0.0.4"
=======
__version__ = "0.0.1"
>>>>>>> 33ff9879
<|MERGE_RESOLUTION|>--- conflicted
+++ resolved
@@ -4,8 +4,4 @@
 
 from .base import Application, ApplicationServer
 
-<<<<<<< HEAD
-__version__ = "0.0.4"
-=======
-__version__ = "0.0.1"
->>>>>>> 33ff9879
+__version__ = "0.0.1"